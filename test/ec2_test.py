# -*- coding: utf-8 -*-
#
# © 2015 Krux Digital, Inc.
#

#
# Standard libraries
#

from __future__ import absolute_import
import unittest

#
# Third party libraries
#

from mock import MagicMock, patch, call
from six import iteritems

#
# Internal libraries
#

from krux_ec2.ec2 import EC2, map_search_to_filter
from krux_ec2.filter import Filter
from krux_boto import Boto


class EC2Tests(unittest.TestCase):
    FAKE_HOSTNAME = 'example.krxd.net'
    FAKE_AMI_ID = 'ami-a1b2c3d4'
    FAKE_CLOUD_CONFIG = '#cloud_config'
    FAKE_INSTANCE_TYPE = 'c3.large'
    FAKE_SECURITY_GROUP = 'krux-security-group'
    FAKE_ZONE = 'us-east-1a'
    FAKE_DEVICE = '/dev/sdz'
    FAKE_VOLUME_SIZE = 10
<<<<<<< HEAD
    FAKE_ADDRESS = '127.0.0.1'
    FAKE_ELASTIC_IP = MagicMock(public_ip=FAKE_ADDRESS)
=======
    FAKE_VOLUME_TYPE = 'gp2'
>>>>>>> e469849c
    FAKE_INSTANCE = MagicMock(
        id='i-a1b2c3d4',
        public_dns_name='ec2-127-0-0-1.compute-1.amazonaws.com',
        placement={
            'AvailabilityZone': FAKE_ZONE,
        },
        classic_address=FAKE_ELASTIC_IP
    )
    FAKE_VOLUME = MagicMock(
        id='vol-a1b2c3d4',
    )
    FAKE_TAGS = {
        'Name': FAKE_HOSTNAME,
        's_classes': ['s_basic', 's_basic::minimal'],
    }
    FAKE_TAGS_DICT = [
        {'Key': key, 'Value': ','.join(value) if isinstance(value, list) else value}
        for key, value in iteritems(FAKE_TAGS)
    ]
    FAKE_TAGS_TAG = [
        MagicMock(key=key, value=(','.join(value) if isinstance(value, list) else value))
        for key, value in iteritems(FAKE_TAGS)
    ]

    _BLOCK_DEVICE_MAP = [{
        'VirtualName': 'ephemeral0',
        'DeviceName': '/dev/sdb',
    }, {
        'VirtualName': 'ephemeral1',
        'DeviceName': '/dev/sdc',
    }, {
        'VirtualName': 'ephemeral2',
        'DeviceName': '/dev/sdd',
    }, {
        'VirtualName': 'ephemeral3',
        'DeviceName': '/dev/sde',
    }]
    _INSTANCE_PROFILE_NAME = 'bootstrap'

    def setUp(self):
        self._logger = MagicMock()
        self._stats = MagicMock()

        self._boto = MagicMock()
        self._resource = self._boto.resource.return_value

        self.FAKE_INSTANCE.reset_mock()
        self.FAKE_VOLUME.reset_mock()

        with patch('krux_ec2.ec2.isinstance', return_value=True):
            self._ec2 = EC2(
                boto=self._boto,
                logger=self._logger,
                stats=self._stats
            )

    def test_init(self):
        """
        EC2.__init__() correctly sets up all properties
        """
        self.assertEqual(self._boto, self._ec2.boto)
        self.assertIsNone(self._ec2._resource)
        self.assertIsNone(self._ec2._client)

    def test_get_resource(self):
        """
        EC2._get_resource() correctly returns a resource object
        """
        resource = self._ec2._get_resource()

        self.assertEqual(self._resource, resource)
        self._boto.resource.assert_called_once_with(
            service_name='ec2',
            region_name=self._boto.cli_region
        )

    def test_get_resource_cached(self):
        """
        EC2._get_resource() correctly uses the cached value when available
        """
        expected = MagicMock()
        self._ec2._resource = expected
        actual = self._ec2._get_resource()

        self.assertEqual(expected, actual)
        self.assertFalse(self._boto.resource.called)

    def test_find_instances(self):
        """
        EC2.find_instances correctly locate instances based on search criteria
        """
        filter = Filter()

        expected = [self.FAKE_INSTANCE]
        self._resource.instances.filter.return_value = expected
        actual = self._ec2.find_instances(filter)

        self.assertEqual(expected, actual)
        self._logger.debug.assert_called_once_with(
            'Filters to use: %s', dict(filter)
        )
        self._logger.info.assert_called_once_with(
            'Found following instances: %s', expected
        )

    def test_find_instances_by_hostname(self):
        """
        EC2.find_instances_by_hostname correctly locate instances based hostname.
        """
        filter = Filter()
        filter.add_filter('instance-state-name', 'running')
        filter.add_filter('instance-state-name', 'stopped')
        filter.add_tag_filter('Name', self.FAKE_HOSTNAME)

        self._ec2.find_instances_by_hostname(self.FAKE_HOSTNAME)

        self._logger.debug.assert_called_once_with(
            'Filters to use: %s', dict(filter)
        )

    def test_run_instance(self):
        """
        EC2.run_instance correctly starts an instance
        """
        self._resource.create_instances.return_value = [self.FAKE_INSTANCE]

        instance = self._ec2.run_instance(
            ami_id=self.FAKE_AMI_ID,
            cloud_config=self.FAKE_CLOUD_CONFIG,
            instance_type=self.FAKE_INSTANCE_TYPE,
            sec_group=self.FAKE_SECURITY_GROUP,
            zone=self.FAKE_ZONE,
        )

        self.assertEqual(self.FAKE_INSTANCE, instance)
        self._resource.create_instances.assert_called_once_with(
            ImageId=self.FAKE_AMI_ID,
            MinCount=1,
            MaxCount=1,
            InstanceType=self.FAKE_INSTANCE_TYPE,
            UserData=self.FAKE_CLOUD_CONFIG,
            SecurityGroups=[self.FAKE_SECURITY_GROUP],
            BlockDeviceMappings=self._BLOCK_DEVICE_MAP,
            IamInstanceProfile={'Name': self._INSTANCE_PROFILE_NAME},
            Placement={'AvailabilityZone': self.FAKE_ZONE},
        )
        self._logger.debug.assert_called_once_with(
            'Waiting for the instance %s to be ready...', self.FAKE_INSTANCE.id
        )
        self.FAKE_INSTANCE.reload.assert_called_once_with()
        self._logger.info.assert_called_once_with(
            'Started instance %s', self.FAKE_INSTANCE.public_dns_name
        )

    def test_get_tags_dict(self):
        """
        EC2.get_tags correctly converts the tags in list[dict] format
        """
        result = EC2.get_tags(self.FAKE_TAGS_DICT)
        self.assertEqual(self.FAKE_TAGS, result)

    def test_get_tags_tags(self):
        """
        EC2.get_tags correctly converts the tags in list[EC2.Tag] format
        """
        result = EC2.get_tags(self.FAKE_TAGS_TAG)
        self.assertEqual(self.FAKE_TAGS, result)

    def test_get_tags_dict_no_key(self):
        """
        EC2.get_tags correctly raises error when no 'Key' key is present in a dictionary
        """
        invalid_tag = {'Value': 'foo'}
        with self.assertRaises(ValueError) as e:
            EC2.get_tags([invalid_tag])

        self.assertEqual(
            'The {tag} is invalid and/or contains invalid values'.format(tag=invalid_tag),
            str(e.exception),
        )

    def test_get_tags_dict_no_value(self):
        """
        EC2.get_tags correctly raises error when no 'Value' key is present in a dictionary
        """
        invalid_tag = {'Key': 'foo'}
        with self.assertRaises(ValueError) as e:
            EC2.get_tags([invalid_tag])

        self.assertEqual(
            'The {tag} is invalid and/or contains invalid values'.format(tag=invalid_tag),
            str(e.exception),
        )

    def test_get_tags_wrong_type(self):
        """
        EC2.get_tags correctly raises error when wrong typed tag is passed
        """
        invalid_tag = 1
        with self.assertRaises(ValueError) as e:
            EC2.get_tags([invalid_tag])

        self.assertEqual(
            'The {tag} is invalid and/or contains invalid values'.format(tag=invalid_tag),
            str(e.exception),
        )

    def test_attach_ebs_volume(self):
        """
        EC2.attach_ebs_volume correctly creates a volume with the matching size and attach it to an instance
        """
        self._resource.create_volume.return_value = self.FAKE_VOLUME

        volume = self._ec2.attach_ebs_volume(
            device=self.FAKE_DEVICE,
            instance=self.FAKE_INSTANCE,
            save_on_termination=False,
            volume_size=self.FAKE_VOLUME_SIZE,
            volume_type=self.FAKE_VOLUME_TYPE,
        )

        self.assertEqual(self.FAKE_VOLUME, volume)

        self._resource.create_volume.assert_called_once_with(
            Size=self.FAKE_VOLUME_SIZE,
            AvailabilityZone=self.FAKE_ZONE,
            VolumeType=self.FAKE_VOLUME_TYPE,
        )
        self.FAKE_VOLUME.reload.assert_called_once_with()
        self.FAKE_VOLUME.attach_to_instance.assert_called_once_with(
            InstanceId=self.FAKE_INSTANCE.id,
            Device=self.FAKE_DEVICE,
        )
        self.FAKE_INSTANCE.modify_attribute.assert_called_once_with(BlockDeviceMappings=[{
            'DeviceName': self.FAKE_DEVICE,
            'Ebs': {
                'VolumeId': self.FAKE_VOLUME.id,
                'DeleteOnTermination': True,
            },
        }])

        debug_calls = [
            call('Waiting for the EBS volume %s to be ready...', self.FAKE_VOLUME.id),
            call('Waiting for the EBS volume to be attached...')
        ]
        self.assertEqual(debug_calls, self._logger.debug.call_args_list)
        self._logger.info.assert_called_once_with(
            'Attached EBS volume %s to instance %s at %s',
            self.FAKE_VOLUME.id, self.FAKE_INSTANCE.public_dns_name, self.FAKE_DEVICE,
        )

    def test_attach_ebs_volume_id(self):
        """
        EC2.attach_ebs_volume correctly attach an EBS volume to an instance when given the ID
        """
        filter = Filter()
        filter.add_filter('volume-id', self.FAKE_VOLUME.id)
        self._resource.volumes.filter.return_value = [self.FAKE_VOLUME]

        volume = self._ec2.attach_ebs_volume(
            device=self.FAKE_DEVICE,
            instance=self.FAKE_INSTANCE,
            save_on_termination=False,
            volume_id=self.FAKE_VOLUME.id,
        )

        self.assertEqual(self.FAKE_VOLUME, volume)

        self.assertFalse(self.FAKE_VOLUME.reload.called)

        debug_calls = [
            call('Filters to use: %s', dict(filter)),
            call('Waiting for the EBS volume to be attached...'),
        ]
        self.assertEqual(debug_calls, self._logger.debug.call_args_list)

    def test_attach_ebs_volume_save_on_termination(self):
        """
        EC2.attach_ebs_volume correctly designates the EBS volume to be saved when needed
        """
        self._resource.create_volume.return_value = self.FAKE_VOLUME

        self._ec2.attach_ebs_volume(
            device=self.FAKE_DEVICE,
            instance=self.FAKE_INSTANCE,
            save_on_termination=True,
            volume_size=self.FAKE_VOLUME_SIZE,
            volume_type=self.FAKE_VOLUME_TYPE,
        )

        self.FAKE_INSTANCE.modify_attribute.assert_called_once_with(BlockDeviceMappings=[{
            'DeviceName': self.FAKE_DEVICE,
            'Ebs': {
                'VolumeId': self.FAKE_VOLUME.id,
                'DeleteOnTermination': False,
            },
        }])

    def test_attach_ebs_volume_no_args(self):
        """
        EC2.attach_ebs_volume correctly throws an error when neither volume_id or volume_size is provided
        """
        with self.assertRaises(ValueError) as e:
            self._ec2.attach_ebs_volume(
                device=self.FAKE_DEVICE,
                instance=self.FAKE_INSTANCE,
                save_on_termination=False,
            )

        self.assertEqual('Either volume_id or volume_size is required', str(e.exception))

    def test_find_ebs_volumes(self):
        """
        EC2.find_ebs_volumes correctly locate EBS volumes based on search criteria
        """
        filter = Filter()

        expected = [self.FAKE_VOLUME]
        self._resource.volumes.filter.return_value = expected
        actual = self._ec2.find_ebs_volumes(filter)

        self.assertEqual(expected, actual)
        self._logger.debug.assert_called_once_with(
            'Filters to use: %s', dict(filter)
        )
        self._logger.info.assert_called_once_with(
            'Found following volumes: %s', expected
        )

    def test_find_elastic_ips(self):
        """
        EC2.find_elastic_ips correctly returns the elastic IP of the instance
        """
        self._resource.classic_addresses.filter.return_value = [
            self.FAKE_ELASTIC_IP,
            MagicMock(public_ip='196.168.0.1'),
        ]

        self.assertEqual([self.FAKE_ELASTIC_IP], self._ec2.find_elastic_ip(self.FAKE_ADDRESS))

    def test_find_elastic_ips_none(self):
        """
        EC2.find_elastic_ips correctly returns an empty list if a non-existing IP is given
        """
        self._resource.classic_addresses.filter.return_value = [
            self.FAKE_ELASTIC_IP,
            MagicMock(public_ip='196.168.0.1'),
        ]

        self.assertEqual([], self._ec2.find_elastic_ip('255.255.255.255'))

    def test_update_elastic_ip_new(self):
        """
        EC2.update_elastic_ip correctly associates the elastic IP to the new instance
        """
        address = MagicMock()

        self._ec2.update_elastic_ip(self.FAKE_INSTANCE, address)

        address.associate.assert_called_once_with(InstanceId=self.FAKE_INSTANCE.id)

    def test_update_elastic_ip_delete(self):
        """
        EC2.update_elastic_ip correctly disassociates all elastic IPs for an instance if None is passed
        """
        self._resource.classic_addresses.filter.return_value = [self.FAKE_ELASTIC_IP]

        self._ec2.update_elastic_ip(self.FAKE_INSTANCE, None)

        self.FAKE_ELASTIC_IP.disassociate.assert_called_once_with()


class MapSearchToFilterStub(object):
    """Used below to test the @map_search_to_filter decorator."""
    @map_search_to_filter
    def filter_stubs(self, search):
        self.results = search


class MapSearchToFilterDecoratorTests(unittest.TestCase):
    def setUp(self):
        self.search_stub = MapSearchToFilterStub()

    def test_map_search_to_filter_passes_filter_without_modification(self):
        """Ensure passing an instance of Filter is not mutated."""
        my_filter = Filter({'instance-state-name': ['running']})
        self.search_stub.filter_stubs(my_filter)
        self.assertEqual(my_filter, self.search_stub.results)

    def test_map_search_to_filter_handles_a_list(self):
        """Ensure a list of arg=val pairs is parsed correctly."""
        search = ['instance-state-name=running']
        self.search_stub.filter_stubs(search)
        self.assertEqual(
            ['running'],
            self.search_stub.results._filter['instance-state-name']
        )

    def test_map_search_to_filter_handles_dict(self):
        """Ensure instance of Filter is instantiated with dict passed."""
        my_filter = {
            'instance-state-name': ['running']
        }

        self.search_stub.filter_stubs(my_filter)
        self.assertEqual(my_filter, self.search_stub.results._filter)

    def test_invalid_argument_raises_error(self):
        """Make sure NotImplementedError is raised on invalid arguments."""
        with self.assertRaises(NotImplementedError):
            self.search_stub.filter_stubs(MagicMock())<|MERGE_RESOLUTION|>--- conflicted
+++ resolved
@@ -35,12 +35,9 @@
     FAKE_ZONE = 'us-east-1a'
     FAKE_DEVICE = '/dev/sdz'
     FAKE_VOLUME_SIZE = 10
-<<<<<<< HEAD
     FAKE_ADDRESS = '127.0.0.1'
     FAKE_ELASTIC_IP = MagicMock(public_ip=FAKE_ADDRESS)
-=======
     FAKE_VOLUME_TYPE = 'gp2'
->>>>>>> e469849c
     FAKE_INSTANCE = MagicMock(
         id='i-a1b2c3d4',
         public_dns_name='ec2-127-0-0-1.compute-1.amazonaws.com',
